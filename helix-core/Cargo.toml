[package]
name = "helix-core"
description = "Helix editor core editing primitives"
include = ["src/**/*", "README.md"]
version.workspace = true
authors.workspace = true
edition.workspace = true
license.workspace = true
rust-version.workspace = true
categories.workspace = true
repository.workspace = true
homepage.workspace = true

[features]
unicode-lines = ["ropey/unicode_lines"]
integration = []

[dependencies]
helix-stdx = { path = "../helix-stdx" }
helix-loader = { path = "../helix-loader" }
helix-parsec = { path = "../helix-parsec" }

ropey.workspace = true
smallvec = "1.15"
smartstring = "1.0.1"
unicode-segmentation.workspace = true
# unicode-width is changing width definitions
# that both break our logic and disagree with common
# width definitions in terminals, we need to replace it.
# For now lets lock the version to avoid rendering glitches
# when installing without `--locked`
unicode-width = "=0.1.12"
unicode-general-category = "1.0"
slotmap.workspace = true
tree-house.workspace = true
once_cell = "1.21"
arc-swap = "1"
regex = "1"
bitflags.workspace = true
foldhash.workspace = true
url = "2.5.4"

log = "0.4"
anyhow = "1.0"
serde = { version = "1.0", features = ["derive"] }
serde_json = "1.0"
<<<<<<< HEAD
toml = "0.8"
=======
toml.workspace = true
>>>>>>> 22a3b10d

imara-diff =  "0.2.0"
encoding_rs = "0.8"

chrono = { version = "0.4", default-features = false, features = ["alloc", "std"] }

textwrap = "0.16.2"

nucleo.workspace = true
parking_lot.workspace = true
globset = "0.4.16"
regex-cursor = "0.1.5"

[dev-dependencies]
quickcheck = { version = "1", default-features = false }
indoc = "2.0.6"<|MERGE_RESOLUTION|>--- conflicted
+++ resolved
@@ -44,11 +44,7 @@
 anyhow = "1.0"
 serde = { version = "1.0", features = ["derive"] }
 serde_json = "1.0"
-<<<<<<< HEAD
-toml = "0.8"
-=======
 toml.workspace = true
->>>>>>> 22a3b10d
 
 imara-diff =  "0.2.0"
 encoding_rs = "0.8"
