<<<<<<< HEAD
<h1 align="center">Vim.hx</h1>

A [Helix](https://helix-editor.com) patch that adds Vim-like keybindings. Ideal for users who prefer Vim motions but want to benefit from Helix’s editing capabilities like multi-cursor support and tree-sitter awareness.
<br>

<p align="center">
  <img src="./screenshot.png" alt="Screenshot" style="width:80%;" />
</p>

## Switching between Vim mode and Helix
To switch between Vim mode and Helix mode, use:

```bash
:vim_enable
```

```bash
:vim_disable
```

## Vim Supported Keybindings (Partial List)

### Visual Mode & Visual Lines

- `v`, `V`
- `va<char>`, `vi<textobject>` (`<textobject>`: `w`, `W`, `p`...etc)
- Treesitter-related selection such as `vaf` to select a function.
- `gv`

### Operators/Modifiers

- `d`, `dd`, `c`, `cc`, `y`, `yy` 
- `[c|y|d]<motion>`  like `dw`, `dB`
- `[c|y|d]{textobject}` like  `diw`, `da)`, `yi}`
-  Treesitter-related modification keybindings such as `daf` to delete a function or `yaf` to yank a function.

### Navigation

- `*`, `#`, `n`, `N`
- `0`, `^`, `$`
- `f<char>`, `F<char>`, `t<char>`, `T<char>`
- `{`, `}`
- `w`, `W`, `b`, `B`, `e`, `E`
- `gg`, `G`
- `C-^`, `C-6`

## 🔍 Things to Watch For
This project is not intended to be a replica of Vim, so note the following differences:

 - No `Ctrl-R` for redo — Instead, use uppercase `U`, as in Helix. Feel free to remap it.
 - `s` is used by Helix for `select_regex` and it's an important command for multi-cursor support, use `c` instead of `s`.
 - Some Helix commands behave differently in Vim mode (`:vim_enable`), especially those that create selections outside of `Select`/`Visual` mode. If you need any of these commands, wrap them with `vim_cmd_off` and `vim_cmd_on` in your config file:
  ```toml
  [keys.normal]
  "A-up" = ["vim_cmd_off", "expand_selection", "vim_cmd_on"]
  ```

 - Helix's `select_all` (`%`) is mapped to `match_brackets`, similar to Vim. You can remap it to `vim_select_all` which will work in both Vim and Helix mode.

 - Helix supports selections outside of "Select/Visual" mode. This patch does not change that behavior, as such selections are valuable for multi-cursor usage.

These differences might be reduced in the future.

### 🔄 How to Find and Replace?

1. **Select target text** using Vim motions:  
   - For the whole file: `ggVG`
   - You can also remap `select_all`/`vim_select_all` as explained earlier.

2. **Select using regex**:  
   - Press `s`, then type your regex (e.g., `(foo|bar)`) and hit `<Enter>`.

3. **Replace using multi-cursor**:  
   - Use Vim-style editing. For example, press `c` to change, then type your replacement text.

4. **Exit multi-cursor mode**:  
   - Press `,` (comma)

### 🗂️ Where’s the File Explorer?
 - `<Space>e`  Open file explorer in workspace root
 - `<Space>E`  Open file explorer at current buffer's directory
 - `<Space>f`  Open file picker
 - `<Space>F`  Open file picker at current working directory


## Installation
#### Build from Source
To get the latest, build this project from source—just like Helix itself.
👉 [Follow the official Helix build guide](https://docs.helix-editor.com/building-from-source.html)
#### Pre-built binaries
Download pre-built binaries from the [GitHub Releases page](https://github.com/badranX/vim.hx/releases/). Then, follow the [official Helix guide](https://docs.helix-editor.com/install.html#pre-built-binaries) for setup steps.
=======
<div align="center">

<h1>
<picture>
  <source media="(prefers-color-scheme: dark)" srcset="logo_dark.svg">
  <source media="(prefers-color-scheme: light)" srcset="logo_light.svg">
  <img alt="Helix" height="128" src="logo_light.svg">
</picture>
</h1>

[![Build status](https://github.com/helix-editor/helix/actions/workflows/build.yml/badge.svg)](https://github.com/helix-editor/helix/actions)
[![GitHub Release](https://img.shields.io/github/v/release/helix-editor/helix)](https://github.com/helix-editor/helix/releases/latest)
[![Documentation](https://shields.io/badge/-documentation-452859)](https://docs.helix-editor.com/)
[![GitHub contributors](https://img.shields.io/github/contributors/helix-editor/helix)](https://github.com/helix-editor/helix/graphs/contributors)
[![Matrix Space](https://img.shields.io/matrix/helix-community:matrix.org)](https://matrix.to/#/#helix-community:matrix.org)

</div>

![Screenshot](./screenshot.png)

A [Kakoune](https://github.com/mawww/kakoune) / [Neovim](https://github.com/neovim/neovim) inspired editor, written in Rust.

The editing model is very heavily based on Kakoune; during development I found
myself agreeing with most of Kakoune's design decisions.

For more information, see the [website](https://helix-editor.com) or
[documentation](https://docs.helix-editor.com/).

All shortcuts/keymaps can be found [in the documentation on the website](https://docs.helix-editor.com/keymap.html).

[Troubleshooting](https://github.com/helix-editor/helix/wiki/Troubleshooting)

# Features

- Vim-like modal editing
- Multiple selections
- Built-in language server support
- Smart, incremental syntax highlighting and code editing via tree-sitter

Although it's primarily a terminal-based editor, I am interested in exploring
a custom renderer (similar to Emacs) using wgpu or skulpin.

Note: Only certain languages have indentation definitions at the moment. Check
`runtime/queries/<lang>/` for `indents.scm`.

# Installation

[Installation documentation](https://docs.helix-editor.com/install.html).

[![Packaging status](https://repology.org/badge/vertical-allrepos/helix-editor.svg?exclude_unsupported=1)](https://repology.org/project/helix-editor/versions)

# Contributing

Contributing guidelines can be found [here](./docs/CONTRIBUTING.md).

# Getting help

Your question might already be answered on the [FAQ](https://github.com/helix-editor/helix/wiki/FAQ).

Discuss the project on the community [Matrix Space](https://matrix.to/#/#helix-community:matrix.org) (make sure to join `#helix-editor:matrix.org` if you're on a client that doesn't support Matrix Spaces yet).

# Credits

Thanks to [@jakenvac](https://github.com/jakenvac) for designing the logo!
>>>>>>> 22a3b10d
<|MERGE_RESOLUTION|>--- conflicted
+++ resolved
@@ -1,96 +1,3 @@
-<<<<<<< HEAD
-<h1 align="center">Vim.hx</h1>
-
-A [Helix](https://helix-editor.com) patch that adds Vim-like keybindings. Ideal for users who prefer Vim motions but want to benefit from Helix’s editing capabilities like multi-cursor support and tree-sitter awareness.
-<br>
-
-<p align="center">
-  <img src="./screenshot.png" alt="Screenshot" style="width:80%;" />
-</p>
-
-## Switching between Vim mode and Helix
-To switch between Vim mode and Helix mode, use:
-
-```bash
-:vim_enable
-```
-
-```bash
-:vim_disable
-```
-
-## Vim Supported Keybindings (Partial List)
-
-### Visual Mode & Visual Lines
-
-- `v`, `V`
-- `va<char>`, `vi<textobject>` (`<textobject>`: `w`, `W`, `p`...etc)
-- Treesitter-related selection such as `vaf` to select a function.
-- `gv`
-
-### Operators/Modifiers
-
-- `d`, `dd`, `c`, `cc`, `y`, `yy` 
-- `[c|y|d]<motion>`  like `dw`, `dB`
-- `[c|y|d]{textobject}` like  `diw`, `da)`, `yi}`
--  Treesitter-related modification keybindings such as `daf` to delete a function or `yaf` to yank a function.
-
-### Navigation
-
-- `*`, `#`, `n`, `N`
-- `0`, `^`, `$`
-- `f<char>`, `F<char>`, `t<char>`, `T<char>`
-- `{`, `}`
-- `w`, `W`, `b`, `B`, `e`, `E`
-- `gg`, `G`
-- `C-^`, `C-6`
-
-## 🔍 Things to Watch For
-This project is not intended to be a replica of Vim, so note the following differences:
-
- - No `Ctrl-R` for redo — Instead, use uppercase `U`, as in Helix. Feel free to remap it.
- - `s` is used by Helix for `select_regex` and it's an important command for multi-cursor support, use `c` instead of `s`.
- - Some Helix commands behave differently in Vim mode (`:vim_enable`), especially those that create selections outside of `Select`/`Visual` mode. If you need any of these commands, wrap them with `vim_cmd_off` and `vim_cmd_on` in your config file:
-  ```toml
-  [keys.normal]
-  "A-up" = ["vim_cmd_off", "expand_selection", "vim_cmd_on"]
-  ```
-
- - Helix's `select_all` (`%`) is mapped to `match_brackets`, similar to Vim. You can remap it to `vim_select_all` which will work in both Vim and Helix mode.
-
- - Helix supports selections outside of "Select/Visual" mode. This patch does not change that behavior, as such selections are valuable for multi-cursor usage.
-
-These differences might be reduced in the future.
-
-### 🔄 How to Find and Replace?
-
-1. **Select target text** using Vim motions:  
-   - For the whole file: `ggVG`
-   - You can also remap `select_all`/`vim_select_all` as explained earlier.
-
-2. **Select using regex**:  
-   - Press `s`, then type your regex (e.g., `(foo|bar)`) and hit `<Enter>`.
-
-3. **Replace using multi-cursor**:  
-   - Use Vim-style editing. For example, press `c` to change, then type your replacement text.
-
-4. **Exit multi-cursor mode**:  
-   - Press `,` (comma)
-
-### 🗂️ Where’s the File Explorer?
- - `<Space>e`  Open file explorer in workspace root
- - `<Space>E`  Open file explorer at current buffer's directory
- - `<Space>f`  Open file picker
- - `<Space>F`  Open file picker at current working directory
-
-
-## Installation
-#### Build from Source
-To get the latest, build this project from source—just like Helix itself.
-👉 [Follow the official Helix build guide](https://docs.helix-editor.com/building-from-source.html)
-#### Pre-built binaries
-Download pre-built binaries from the [GitHub Releases page](https://github.com/badranX/vim.hx/releases/). Then, follow the [official Helix guide](https://docs.helix-editor.com/install.html#pre-built-binaries) for setup steps.
-=======
 <div align="center">
 
 <h1>
@@ -154,5 +61,4 @@
 
 # Credits
 
-Thanks to [@jakenvac](https://github.com/jakenvac) for designing the logo!
->>>>>>> 22a3b10d
+Thanks to [@jakenvac](https://github.com/jakenvac) for designing the logo!