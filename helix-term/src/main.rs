use anyhow::{Context, Error, Result};
use crossterm::event::EventStream;
use helix_loader::VERSION_AND_GIT_HASH;
use helix_term::application::Application;
use helix_term::args::Args;
use helix_term::config::{Config, ConfigLoadError};

fn setup_logging(verbosity: u64) -> Result<()> {
    let mut base_config = fern::Dispatch::new();

    base_config = match verbosity {
        0 => base_config.level(log::LevelFilter::Warn),
        1 => base_config.level(log::LevelFilter::Info),
        2 => base_config.level(log::LevelFilter::Debug),
        _3_or_more => base_config.level(log::LevelFilter::Trace),
    };

    // Separate file config so we can include year, month and day in file logs
    let file_config = fern::Dispatch::new()
        .format(|out, message, record| {
            out.finish(format_args!(
                "{} {} [{}] {}",
                chrono::Local::now().format("%Y-%m-%dT%H:%M:%S%.3f"),
                record.target(),
                record.level(),
                message
            ))
        })
        .chain(fern::log_file(helix_loader::log_file())?);

    base_config.chain(file_config).apply()?;

    Ok(())
}

fn main() -> Result<()> {
    let exit_code = main_impl()?;
    std::process::exit(exit_code);
}

#[tokio::main]
async fn main_impl() -> Result<i32> {
    let args = Args::parse_args().context("could not parse arguments")?;

    helix_loader::initialize_config_file(args.config_file.clone());
    helix_loader::initialize_log_file(args.log_file.clone());

    // Help has a higher priority and should be handled separately.
    if args.display_help {
        print!(
            "\
{} {}
{}
{}

USAGE:
    hx [FLAGS] [files]...

ARGS:
    <files>...    Sets the input file to use, position can also be specified via file[:row[:col]]

FLAGS:
    -h, --help                     Prints help information
    --tutor                        Loads the tutorial
    --health [CATEGORY]            Checks for potential errors in editor setup
<<<<<<< HEAD
                                   CATEGORY can be a language or one of 'clipboard', 'languages'
                                   or 'all'. 'all' is the default if not specified.
=======
                                   CATEGORY can be a language or one of 'clipboard', 'languages',
                                   'all-languages' or 'all'. 'languages' is filtered according to
                                   user config, 'all-languages' and 'all' are not. If not specified,
                                   the default is the same as 'all', but with languages filtering.
>>>>>>> 22a3b10d
    -g, --grammar {{fetch|build}}    Fetches or builds tree-sitter grammars listed in languages.toml
    -c, --config <file>            Specifies a file to use for configuration
    -v                             Increases logging verbosity each use for up to 3 times
    --log <file>                   Specifies a file to use for logging
                                   (default file: {})
    -V, --version                  Prints version information
    --vsplit                       Splits all given files vertically into different windows
    --hsplit                       Splits all given files horizontally into different windows
    -w, --working-dir <path>       Specify an initial working directory
    +N                             Open the first given file at line number N
",
            env!("CARGO_PKG_NAME"),
            VERSION_AND_GIT_HASH,
            env!("CARGO_PKG_AUTHORS"),
            env!("CARGO_PKG_DESCRIPTION"),
            helix_loader::default_log_file().display(),
        );
        std::process::exit(0);
    }

    if args.display_version {
        println!("helix {}", VERSION_AND_GIT_HASH);
        std::process::exit(0);
    }

    if args.health {
        if let Err(err) = helix_term::health::print_health(args.health_arg) {
            // Piping to for example `head -10` requires special handling:
            // https://stackoverflow.com/a/65760807/7115678
            if err.kind() != std::io::ErrorKind::BrokenPipe {
                return Err(err.into());
            }
        }

        std::process::exit(0);
    }

    if args.fetch_grammars {
        helix_loader::grammar::fetch_grammars()?;
        return Ok(0);
    }

    if args.build_grammars {
        helix_loader::grammar::build_grammars(None)?;
        return Ok(0);
    }

    setup_logging(args.verbosity).context("failed to initialize logging")?;

    // NOTE: Set the working directory early so the correct configuration is loaded. Be aware that
    // Application::new() depends on this logic so it must be updated if this changes.
    if let Some(path) = &args.working_directory {
        helix_stdx::env::set_current_working_dir(path)?;
    } else if let Some((path, _)) = args.files.first().filter(|p| p.0.is_dir()) {
        // If the first file is a directory, it will be the working directory unless -w was specified
        helix_stdx::env::set_current_working_dir(path)?;
    }

    let config = match Config::load_default() {
        Ok(config) => config,
        Err(ConfigLoadError::Error(err)) if err.kind() == std::io::ErrorKind::NotFound => {
            Config::default()
        }
        Err(ConfigLoadError::Error(err)) => return Err(Error::new(err)),
        Err(ConfigLoadError::BadConfig(err)) => {
            eprintln!("Bad config: {}", err);
            eprintln!("Press <ENTER> to continue with default config");
            use std::io::Read;
            let _ = std::io::stdin().read(&mut []);
            Config::default()
        }
    };

    let lang_loader = helix_core::config::user_lang_loader().unwrap_or_else(|err| {
        eprintln!("{}", err);
        eprintln!("Press <ENTER> to continue with default language config");
        use std::io::Read;
        // This waits for an enter press.
        let _ = std::io::stdin().read(&mut []);
        helix_core::config::default_lang_loader()
    });

    // TODO: use the thread local executor to spawn the application task separately from the work pool
    let mut app = Application::new(args, config, lang_loader).context("unable to start Helix")?;

    let exit_code = app.run(&mut EventStream::new()).await?;

    Ok(exit_code)
}<|MERGE_RESOLUTION|>--- conflicted
+++ resolved
@@ -63,15 +63,10 @@
     -h, --help                     Prints help information
     --tutor                        Loads the tutorial
     --health [CATEGORY]            Checks for potential errors in editor setup
-<<<<<<< HEAD
-                                   CATEGORY can be a language or one of 'clipboard', 'languages'
-                                   or 'all'. 'all' is the default if not specified.
-=======
                                    CATEGORY can be a language or one of 'clipboard', 'languages',
                                    'all-languages' or 'all'. 'languages' is filtered according to
                                    user config, 'all-languages' and 'all' are not. If not specified,
                                    the default is the same as 'all', but with languages filtering.
->>>>>>> 22a3b10d
     -g, --grammar {{fetch|build}}    Fetches or builds tree-sitter grammars listed in languages.toml
     -c, --config <file>            Specifies a file to use for configuration
     -v                             Increases logging verbosity each use for up to 3 times
