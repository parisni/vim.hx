--- conflicted
+++ resolved
@@ -60,21 +60,11 @@
       matrix:
         build: [aarch64-linux] #, x86_64-win-gnu, win32-msvc
         include:
-<<<<<<< HEAD
         # - build: x86_64-linux
         #   os: ubuntu-24.04
         #   rust: stable
         #   target: x86_64-unknown-linux-gnu
         #   cross: false
-=======
-        - build: x86_64-linux
-          # WARN: When changing this to a newer version, make sure that the GLIBC isnt too new, as this can cause issues
-          # with portablity on older systems that dont follow ubuntus more rapid release cadence.
-          os: ubuntu-22.04
-          rust: stable
-          target: x86_64-unknown-linux-gnu
-          cross: false
->>>>>>> d593faf7
         - build: aarch64-linux
           # Version should be kept in lockstep with the x86_64 version
           os: ubuntu-22.04-arm
