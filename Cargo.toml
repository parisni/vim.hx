--- conflicted
+++ resolved
@@ -50,10 +50,7 @@
 futures-executor = "0.3"
 futures-util = { version = "0.3", features = ["std", "async-await"], default-features = false }
 tokio-stream = "0.1.17"
-<<<<<<< HEAD
-=======
 toml = "0.9"
->>>>>>> 22a3b10d
 
 [workspace.package]
 version = "25.7.1"
