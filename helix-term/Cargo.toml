[package]
name = "helix-term"
description = "A post-modern text editor."
include = ["src/**/*", "README.md"]
default-run = "hx"
version.workspace = true
authors.workspace = true
edition.workspace = true
license.workspace = true
rust-version.workspace = true
categories.workspace = true
repository.workspace = true
homepage.workspace = true

[package.metadata.deb]
# generate a .deb in target/debian/ with the command: cargo deb --no-build
name = "helix"
assets = [
  { source = "target/release/hx", dest = "/usr/lib/helix/", mode = "755" },
  { source = "../contrib/hx_launcher.sh", dest = "/usr/bin/hx", mode = "755" },
  { source = "../runtime/*", dest = "/usr/lib/helix/runtime/", mode = "644" },
  { source = "../runtime/grammars/*", dest = "/usr/lib/helix/runtime/grammars/", mode = "644" }, # to avoid sources/
  { source = "../runtime/queries/**/*", dest = "/usr/lib/helix/runtime/queries/", mode = "644" },
  { source = "../runtime/themes/**/*", dest = "/usr/lib/helix/runtime/themes/", mode = "644" },
  { source = "../README.md", dest = "/usr/share/doc/helix/", mode = "644" },
  { source = "../contrib/completion/hx.bash", dest = "/usr/share/bash-completion/completions/hx", mode = "644" },
  { source = "../contrib/completion/hx.fish", dest = "/usr/share/fish/vendor_completions.d/hx.fish", mode = "644" },
  { source = "../contrib/completion/hx.zsh", dest = "/usr/share/zsh/vendor-completions/_hx", mode = "644" },
  { source = "../contrib/Helix.desktop", dest = "/usr/share/applications/Helix.desktop", mode = "644" },
  { source = "../contrib/helix.png", dest = "/usr/share/icons/hicolor/256x256/apps/helix.png", mode = "644" },
]

[features]
default = ["git"]
unicode-lines = ["helix-core/unicode-lines", "helix-view/unicode-lines"]
integration = ["helix-event/integration_test"]
git = ["helix-vcs/git"]

[[bin]]
name = "hx"
path = "src/main.rs"

[dependencies]
helix-stdx = { path = "../helix-stdx" }
helix-core = { path = "../helix-core" }
helix-event = { path = "../helix-event" }
helix-view = { path = "../helix-view" }
helix-lsp = { path = "../helix-lsp" }
helix-dap = { path = "../helix-dap" }
helix-vcs = { path = "../helix-vcs" }
helix-loader = { path = "../helix-loader" }

anyhow = "1"
once_cell = "1.21"

tokio = { version = "1", features = ["rt", "rt-multi-thread", "io-util", "io-std", "time", "process", "macros", "fs", "parking_lot"] }
tui = { path = "../helix-tui", package = "helix-tui", default-features = false, features = ["crossterm"] }
crossterm = { version = "0.28", features = ["event-stream"] }
signal-hook = "0.3"
tokio-stream = "0.1"
futures-util = { version = "0.3", features = ["std", "async-await"], default-features = false }
arc-swap = { version = "1.7.1" }
termini = "1"
indexmap = "2.10"

# Logging
fern = "0.7"
chrono = { version = "0.4", default-features = false, features = ["clock"] }
log = "0.4"

# File picker
nucleo.workspace = true
ignore = "0.4"
# markdown doc rendering
pulldown-cmark = { version = "0.13", default-features = false }
# file type detection
content_inspector = "0.2.4"
thiserror.workspace = true

# opening URLs
open = "5.3.2"
url = "2.5.4"

# config
<<<<<<< HEAD
toml = "0.8"
=======
toml.workspace = true
>>>>>>> 22a3b10d

serde_json = "1.0"
serde = { version = "1.0", features = ["derive"] }

# ripgrep for global search
grep-regex = "0.1.13"
grep-searcher = "0.1.14"

<<<<<<< HEAD
[target.'cfg(not(windows))'.dependencies]  # https://github.com/vorner/signal-hook/issues/100
signal-hook-tokio = { version = "0.3", features = ["futures-v0_3"] }
libc = "0.2.174"
=======
dashmap = "6.0"

[target.'cfg(not(windows))'.dependencies]  # https://github.com/vorner/signal-hook/issues/100
signal-hook-tokio = { version = "0.3", features = ["futures-v0_3"] }
libc = "0.2.175"
>>>>>>> 22a3b10d

[target.'cfg(target_os = "macos")'.dependencies]
crossterm = { version = "0.28", features = ["event-stream", "use-dev-tty", "libc"] }

[build-dependencies]
helix-loader = { path = "../helix-loader" }

[dev-dependencies]
smallvec = "1.15"
indoc = "2.0.6"
tempfile.workspace = true
same-file = "1.0.1"<|MERGE_RESOLUTION|>--- conflicted
+++ resolved
@@ -82,11 +82,7 @@
 url = "2.5.4"
 
 # config
-<<<<<<< HEAD
-toml = "0.8"
-=======
 toml.workspace = true
->>>>>>> 22a3b10d
 
 serde_json = "1.0"
 serde = { version = "1.0", features = ["derive"] }
@@ -95,17 +91,11 @@
 grep-regex = "0.1.13"
 grep-searcher = "0.1.14"
 
-<<<<<<< HEAD
-[target.'cfg(not(windows))'.dependencies]  # https://github.com/vorner/signal-hook/issues/100
-signal-hook-tokio = { version = "0.3", features = ["futures-v0_3"] }
-libc = "0.2.174"
-=======
 dashmap = "6.0"
 
 [target.'cfg(not(windows))'.dependencies]  # https://github.com/vorner/signal-hook/issues/100
 signal-hook-tokio = { version = "0.3", features = ["futures-v0_3"] }
 libc = "0.2.175"
->>>>>>> 22a3b10d
 
 [target.'cfg(target_os = "macos")'.dependencies]
 crossterm = { version = "0.28", features = ["event-stream", "use-dev-tty", "libc"] }
